--- conflicted
+++ resolved
@@ -121,7 +121,6 @@
 
 # ========================================================================
 def get_time(filename, fulltime=False, utc=False):
-<<<<<<< HEAD
     """
     Reads the time information of a 'SOLARNET' FITS file
 
@@ -147,23 +146,6 @@
 
     :Author: 
         Carlos Diaz Baso (ISP/SU 2019)
-=======
-    """Reads the time information of a 'SOLARNET' cube.
-
-    Arguments:
-        filename: name of the data cube (*im.fits only)
-        fulltime: information at each wavelength point (Default value = False)
-        utc: the output is given in 'HH:MM:SS' format (Default value = False)
-
-    Returns:
-        fulltime=False : 1D array with time information at middle wavelength point.
-        fulltime=True : 2D array with time information at each wavelength point.
-
-    Example:
-        data_time = get_time(filename, fulltime=False, utc=True)
-
-    Authors: Carlos Diaz (ISP/SU 2019)
->>>>>>> 1baf4812
     """
     io = fits.open(filename)
 
